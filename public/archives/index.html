--- conflicted
+++ resolved
@@ -8,11 +8,7 @@
 <title>Archive📚️ | LearnSQLite</title>
 <meta name="keywords" content="">
 <meta name="description" content="archives">
-<<<<<<< HEAD
-<meta name="author" content="panikinator">
-=======
 <meta name="author" content="">
->>>>>>> 51a7c57f
 <link rel="canonical" href="http://localhost:1313/archives/">
 <link crossorigin="anonymous" href="/assets/css/stylesheet.682361e61c3c86eb6defdb7d48994d370670c932733f961d1bff6791ec36466d.css" integrity="sha256-aCNh5hw8hutt79t9SJlNNwZwyTJzP5YdG/9nkew2Rm0=" rel="preload stylesheet" as="style">
 <script defer data-domain="learnsqlite.dev" src="https://plausible.learnsqlite.dev/js/script.js"></script>
@@ -71,11 +67,7 @@
 
 <meta name="twitter:card" content="summary_large_image" />
 <meta name="twitter:image" content="http://localhost:1313/full_logo.png" />
-<<<<<<< HEAD
 <meta name="twitter:title" content="Archive📚️"/>
-=======
-<meta name="twitter:title" content="Archive"/>
->>>>>>> 51a7c57f
 <meta name="twitter:description" content="archives"/>
 
 
@@ -87,11 +79,7 @@
     {
       "@type": "ListItem",
       "position":  1 ,
-<<<<<<< HEAD
       "name": "Archive📚️",
-=======
-      "name": "Archive",
->>>>>>> 51a7c57f
       "item": "http://localhost:1313/archives/"
     }
   ]
@@ -206,28 +194,18 @@
 <div class="archive-year">
   <h2 class="archive-year-header" id="2024">
     <a class="archive-header-link" href="#2024">2024</a>
-    <sup class="archive-count">&nbsp;2</sup>
+    <sup class="archive-count">&nbsp;1</sup>
   </h2>
   <div class="archive-month">
     <h3 class="archive-month-header" id="2024-September">
       <a class="archive-header-link" href="#2024-September">September</a>
-      <sup class="archive-count">&nbsp;2</sup>
+      <sup class="archive-count">&nbsp;1</sup>
     </h3>
     <div class="archive-posts">
       <div class="archive-entry">
-        <h3 class="archive-entry-title entry-hint-parent">Second Test Post
-        </h3>
-        <div class="archive-meta"><span title='2024-09-14 11:45:11 +0000 UTC'>September 14, 2024</span>&nbsp;·&nbsp;1 min&nbsp;·&nbsp;ayus</div>
-        <a class="entry-link" aria-label="post link to Second Test Post" href="http://localhost:1313/posts/second-test-post/"></a>
-      </div>
-      <div class="archive-entry">
         <h3 class="archive-entry-title entry-hint-parent">SQLite Write Ahead Logging
         </h3>
-<<<<<<< HEAD
         <div class="archive-meta"><span title='2024-09-12 16:09:02 +0530 IST'>September 12, 2024</span>&nbsp;·&nbsp;6 min&nbsp;·&nbsp;panikinator</div>
-=======
-        <div class="archive-meta"><span title='2024-09-12 16:09:02 +0530 +0530'>September 12, 2024</span>&nbsp;·&nbsp;6 min&nbsp;·&nbsp;panikinator</div>
->>>>>>> 51a7c57f
         <a class="entry-link" aria-label="post link to SQLite Write Ahead Logging" href="http://localhost:1313/posts/sqlite-write-ahead-logging/"></a>
       </div>
     </div>
